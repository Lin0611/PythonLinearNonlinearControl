--- conflicted
+++ resolved
@@ -22,7 +22,6 @@
     Q = np.diag([1., 1., 0.01])
     Sf = np.diag([5., 5., 1.])
     """
-    """
     # for track goal
     """
     R = np.diag([0.01, 0.01])
@@ -30,16 +29,9 @@
     Sf = np.diag([2.5, 2.5, 0.01])
     """
     # for track goal to NMPC
-<<<<<<< HEAD
     R = np.diag([1., 1.])
     Q = np.diag([0.001, 0.001, 0.001])
     Sf = np.diag([1., 1., 0.001])
-=======
-    R = np.diag([0.1, 0.1])
-    Q = np.diag([0.1, 0.1, 0.1])
-    Sf = np.diag([0.25, 0.25, 0.25])
-
->>>>>>> 2bd2598f
     # bounds
     INPUT_LOWER_BOUND = np.array([-1.5, -3.14])
     INPUT_UPPER_BOUND = np.array([1.5, 3.14])
@@ -332,7 +324,6 @@
 
             return lam_dot
         else:
-<<<<<<< HEAD
             raise NotImplementedError
 
 
@@ -413,7 +404,4 @@
 
             F = np.concatenate([vanilla_F, extend_F, extend_C], axis=1)
 
-        return F
-=======
-            raise NotImplementedError
->>>>>>> 2bd2598f
+        return F